--- conflicted
+++ resolved
@@ -339,23 +339,16 @@
 
         if key_padding_mask is not None:
             # don't attend to padding symbols
-<<<<<<< HEAD
-            attn_weights = attn_weights.view(kv_bsz, -1, self.num_heads, tgt_len, src_len)
-            attn_weights = attn_weights.masked_fill(
-                key_padding_mask.unsqueeze(1).unsqueeze(2).unsqueeze(3).to(torch.bool), float("-inf")
-            )
-=======
             attn_weights = attn_weights.view(bsz, self.num_heads, tgt_len, src_len)
             if not self.tpu:
+                attn_weights = attn_weights.view(kv_bsz, -1, self.num_heads, tgt_len, src_len)
                 attn_weights = attn_weights.masked_fill(
-                    key_padding_mask.unsqueeze(1).unsqueeze(2).to(torch.bool),
-                    float("-inf")
+                    key_padding_mask.unsqueeze(1).unsqueeze(2).unsqueeze(3).to(torch.bool), float("-inf")
                 )
             else:
                 attn_weights = attn_weights.transpose(0, 2)
                 attn_weights = attn_weights.masked_fill(key_padding_mask, float('-inf'))
                 attn_weights = attn_weights.transpose(0, 2)
->>>>>>> 5c4f0f89
             attn_weights = attn_weights.view(bsz * self.num_heads, tgt_len, src_len)
 
         if before_softmax:
